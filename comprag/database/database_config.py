from __future__ import annotations

import logging
import os
from asyncio import Future
from collections.abc import Awaitable
from dataclasses import dataclass
from hashlib import sha256
from typing import Any, cast

import numpy as np
from chromadb.api.types import D
from database.registry import FileId, FileMetaData, Registry, VectorStoreId
from langchain_chroma import Chroma

from langchain_community.document_loaders.text import TextLoader
from langchain_community.document_loaders import Docx2txtLoader, PyPDFLoader, UnstructuredRTFLoader, UnstructuredHTMLLoader, UnstructuredXMLLoader, JSONLoader, CSVLoader

from langchain_core.documents import Document
from langchain_core.vectorstores import VectorStore
from langchain_huggingface import HuggingFaceEmbeddings
from langchain_mistralai import MistralAIEmbeddings
from langchain_openai import OpenAIEmbeddings
from langchain_text_splitters import RecursiveCharacterTextSplitter
from numpy.typing import NDArray
from sentence_transformers import CrossEncoder, SentenceTransformer
from util.singleton import SingletonMeta

logger = logging.getLogger(__name__)

DatabaseTag = int


@dataclass
class Database:
    id: VectorStoreId
    vector_store: VectorStore


def get_databases() -> list[Database]:
    # I want to use the SentenceTransformer as the embedder
    bge_m3_embedding = HuggingFaceEmbeddings(model_name="all-MiniLM-L6-v2")
    return [
<<<<<<< HEAD
        #DatabaseConf(id="chroma openai", vector_store=Chroma(embedding_function=OpenAIEmbeddings(), persist_directory="./db/chroma_openai")),
        #DatabaseConf(id="chroma mistral", vector_store=Chroma(embedding_function=MistralAIEmbeddings(), persist_directory="./db/chroma_mistral")),
        DatabaseConf(id="bge m3", vector_store=Chroma(embedding_function=bge_m3_embedding, persist_directory="./db/bge_m3")),
=======
        Database(id="chroma openai", vector_store=Chroma(embedding_function=OpenAIEmbeddings(), persist_directory="./db/chroma_openai")),
        Database(id="chroma mistral", vector_store=Chroma(embedding_function=MistralAIEmbeddings(), persist_directory="./db/chroma_mistral")),
        Database(id="bge m3", vector_store=Chroma(embedding_function=bge_m3_embedding, persist_directory="./db/bge_m3")),
>>>>>>> f41182dd
    ]


class Reranker(metaclass=SingletonMeta):
    def __init__(self):
        self.bge_v2_m3_reranker = CrossEncoder("BAAI/bge-reranker-v2-m3")

    def rerank(self, query: str, documents: list[str]) -> list[tuple[float, int]]:
        """
        Returns the reranked documents based on the query and the initial ranking of the documents.

        The returned list has the rewighted scores and the index of the document in the initial list (The order).
        """
        pairs = [[query, doc] for doc in documents]
        scores = self.bge_v2_m3_reranker.predict(
            sentences=pairs,
            batch_size=32,
            show_progress_bar=False,
            num_workers=0,
            apply_softmax=True,
            convert_to_numpy=True,
            convert_to_tensor=False,
        )

        # Creating a flat float array using np.array

        scores = cast(NDArray[np.float_], scores)

        order: list[int] = np.argsort(scores)[::-1].tolist()
        return [(scores[i], i) for i in order]


class Loader(metaclass=SingletonMeta):
    def _is_text_based(self, file_path, chunk_size=1024) -> bool:
        try:
            with open(file_path, "rb") as file:
                chunk = file.read(chunk_size)
                if not chunk:
                    return False
                try:
                    chunk.decode("utf-8")
                    return True
                except UnicodeDecodeError:
                    return False
        except:
            return False

    def aload(self, path) -> Awaitable[list[Document]] | None:
        _, ext = os.path.splitext(path)

        if not ext:
            is_text_based = self._is_text_based(path)
            if is_text_based:
                loader = TextLoader(path, autodetect_encoding=True)
                return loader.aload()
            else:
                logger.error(f"Unsupported file extension for file '{path}'")
                return None

        # XML Loader: https://python.langchain.com/v0.2/docs/integrations/document_loaders/xml/

        # docx, txt, rtf, pdf, html, xml, json, csv, tsv, md, odt, tex, log, ini, yaml, yml, cfg, properties, php, asp, jsp, aspx, htm, xhtml, rss, atom, srt, vtt, pptx, xlsx, dat, sql, h, cpp, py, java, js, rb, pl, sh, bat, ps1, c, go, swift, kt, cs, scala, ini, toml

        # json: schema is needed to extract parts
        match ext:
            case ".docx":
                return Docx2txtLoader(path).aload()
            case ".txt":
                return TextLoader(path, autodetect_encoding=True).aload()
            case ".pdf":
                return PyPDFLoader(path).aload()
            case ".rtf":
                return UnstructuredRTFLoader(path).aload()
            case ".html":
                return UnstructuredHTMLLoader(path).aload()
            case ".xml":
                return UnstructuredXMLLoader(path).aload()
            case ".json":
                logger.error("JSON loader is not implemented yet")
                return None
            case ".csv":
                return CSVLoader(path).aload()
            case _:
                logger.error(f"Unsupported file extension for file '{path}'")
                return None<|MERGE_RESOLUTION|>--- conflicted
+++ resolved
@@ -41,15 +41,9 @@
     # I want to use the SentenceTransformer as the embedder
     bge_m3_embedding = HuggingFaceEmbeddings(model_name="all-MiniLM-L6-v2")
     return [
-<<<<<<< HEAD
         #DatabaseConf(id="chroma openai", vector_store=Chroma(embedding_function=OpenAIEmbeddings(), persist_directory="./db/chroma_openai")),
         #DatabaseConf(id="chroma mistral", vector_store=Chroma(embedding_function=MistralAIEmbeddings(), persist_directory="./db/chroma_mistral")),
         DatabaseConf(id="bge m3", vector_store=Chroma(embedding_function=bge_m3_embedding, persist_directory="./db/bge_m3")),
-=======
-        Database(id="chroma openai", vector_store=Chroma(embedding_function=OpenAIEmbeddings(), persist_directory="./db/chroma_openai")),
-        Database(id="chroma mistral", vector_store=Chroma(embedding_function=MistralAIEmbeddings(), persist_directory="./db/chroma_mistral")),
-        Database(id="bge m3", vector_store=Chroma(embedding_function=bge_m3_embedding, persist_directory="./db/bge_m3")),
->>>>>>> f41182dd
     ]
 
 
